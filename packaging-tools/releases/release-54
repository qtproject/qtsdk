--- conflicted
+++ resolved
@@ -11,11 +11,7 @@
 mac-x64:                    installer-framework-build-mac-x64.7z
 
 [release.global]
-<<<<<<< HEAD
-version:                        5.4.2
-=======
 version:                    5.4.2
->>>>>>> 6250a020
 version_tag:
 module_exclude_list:            qt3d, qtdocgallery, qtfeedback, qtjsondb, qtpim, qtqa, qtrepotools, qtsystems
 module_separate_install_list:   qtwebengine
