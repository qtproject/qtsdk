--- conflicted
+++ resolved
@@ -52,15 +52,9 @@
                         qt54-doc-examples-conf,
                         x86-qt54-mingw491_32-conf,
                         x86-tools-mingw491-conf,
-<<<<<<< HEAD
                         x86-tools-qtcreator-qt54x-conf,
                         x86-tools-vcredist_msvc2013-conf,
-                        qtwebview-src-doc-examples-conf,
-=======
-                        x86-tools-qtcreator-conf,
-                        x86-tools-vcredist_msvc2013-conf,
                         qtwebview-src-doc-examples-conf-10,
->>>>>>> 6250a020
                         qtwebview-qt54-x86-mingw491_32-conf,
                         qtcanvas3d-src-doc-examples-conf
 
