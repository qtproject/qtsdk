--- conflicted
+++ resolved
@@ -54,13 +54,8 @@
                         android-x86-qt54-armv5-conf,
                         android-x86-qt54-armv7-conf,
                         android-x86-qt54-x86-conf,
-<<<<<<< HEAD
                         x86-tools-qtcreator-qt54x-conf,
-                        qtwebview-src-doc-examples-conf,
-=======
-                        x86-tools-qtcreator-conf,
                         qtwebview-src-doc-examples-conf-10,
->>>>>>> 6250a020
                         qtwebview-qt54-x86-gcc-conf,
                         qtwebview-qt54-x86-android-armv7-conf,
                         qtwebview-qt54-x86-android-armv5-conf,
